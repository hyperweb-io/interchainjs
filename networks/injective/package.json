--- conflicted
+++ resolved
@@ -1,10 +1,6 @@
 {
   "name": "@interchainjs/injective",
-<<<<<<< HEAD
-  "version": "1.11.12",
-=======
   "version": "1.11.15",
->>>>>>> d1004f6a
   "main": "index.js",
   "module": "esm/index.js",
   "types": "index.d.ts",
@@ -37,17 +33,6 @@
   },
   "dependencies": {
     "@ethersproject/transactions": "^5.7.0",
-<<<<<<< HEAD
-    "@interchainjs/auth": "1.11.12",
-    "@interchainjs/cosmos": "1.11.12",
-    "@interchainjs/cosmos-types": "1.11.12",
-    "@interchainjs/ethereum": "1.11.12",
-    "@interchainjs/types": "1.11.12",
-    "@interchainjs/utils": "1.11.12",
-    "@noble/hashes": "^1.3.1",
-    "decimal.js": "^10.4.3",
-    "interchainjs": "1.11.12"
-=======
     "@interchainjs/auth": "1.11.15",
     "@interchainjs/cosmos": "1.11.15",
     "@interchainjs/cosmos-types": "1.11.15",
@@ -57,7 +42,6 @@
     "@noble/hashes": "^1.3.1",
     "decimal.js": "^10.4.3",
     "interchainjs": "1.11.15"
->>>>>>> d1004f6a
   },
   "keywords": [
     "injective"
