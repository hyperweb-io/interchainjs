--- conflicted
+++ resolved
@@ -33,14 +33,9 @@
     "prepare": "npm run build"
   },
   "dependencies": {
-<<<<<<< HEAD
-    "@interchainjs/cosmos-types": "0.0.1-beta.1",
-    "@interchainjs/types": "0.0.1-beta.1",
-    "@interchainjs/utils": "0.0.1-beta.1",
-=======
+    "@interchainjs/cosmos-types": "0.0.1-beta.2",
     "@interchainjs/types": "0.0.1-beta.2",
     "@interchainjs/utils": "0.0.1-beta.2",
->>>>>>> b7161e69
     "@noble/curves": "^1.1.0",
     "@noble/hashes": "^1.3.1",
     "decimal.js": "^10.4.3"
