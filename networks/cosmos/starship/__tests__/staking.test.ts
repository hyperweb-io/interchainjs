// Using `fromWallet` to construct Signer
<<<<<<< HEAD
import "./setup.test";

import { ChainInfo } from "@chain-registry/client";
import { generateMnemonic } from "@confio/relayer/build/lib/helpers";
=======
import { Secp256k1Wallet } from "interchainjs/wallets/secp256k1";
import { RpcQuery } from "interchainjs/query/rpc";
import { toDirectWallet } from "interchainjs/utils";
>>>>>>> 243e159e
import { DirectSigner } from "@interchainjs/cosmos/direct";
import {
  assertIsDeliverTxSuccess,
  toEncoders,
} from "@interchainjs/cosmos/utils";
import {
  BondStatus,
  bondStatusToJSON,
} from "@interchainjs/cosmos-types/cosmos/staking/v1beta1/staking";
import { MsgDelegate } from "@interchainjs/cosmos-types/cosmos/staking/v1beta1/tx";
<<<<<<< HEAD
import BigNumber from "bignumber.js";
import { RpcQuery } from "interchainjs/query/rpc";
import { toDirectWallet } from "interchainjs/utils";
import { Secp256k1Wallet } from "interchainjs/wallets/secp256k1";
import { useChain } from "starshipjs";

import { CosmosDirectWallet } from "../../types";
=======
import { IWallet } from "@interchainjs/types";
import { ChainInfo } from "@chain-registry/client";
import {
  assertIsDeliverTxSuccess,
  toEncoders,
} from "@interchainjs/cosmos/utils";
import { generateMnemonic } from "../src";
>>>>>>> 243e159e

describe("Staking tokens testing", () => {
  let directWallet: CosmosDirectWallet, denom: string, address: string;
  let chainInfo: ChainInfo,
    getCoin,
    getRpcEndpoint: () => string,
    creditFromFaucet;

  // Variables used accross testcases
  let queryClient: RpcQuery;
  let validatorAddress: string;
  let delegationAmount: string;

  beforeAll(async () => {
    ({ chainInfo, getCoin, getRpcEndpoint, creditFromFaucet } =
      useChain("osmosis"));
    denom = getCoin().base;

    const mnemonic = generateMnemonic();
    const prefix = chainInfo.chain.bech32_prefix;
    // Initialize wallet
    directWallet = toDirectWallet(
      Secp256k1Wallet.fromMnemonic(mnemonic, {
        prefix,
      }).toOfflineDirectSigner(),
      prefix
    );
    address = (await directWallet.getAccount()).getAddress(prefix) as string;

    // Create custom cosmos interchain client
    queryClient = new RpcQuery(getRpcEndpoint());

    // Transfer osmosis and ibc tokens to address, send only osmo to address
    await creditFromFaucet(address);
  }, 200000);

  it("check address has tokens", async () => {
    const { balance } = await queryClient.balance({
      address,
      denom,
    });

    expect(balance!.amount).toEqual("10000000000");
  }, 10000);

  it("query validator address", async () => {
    const { validators } = await queryClient.validators({
      status: bondStatusToJSON(BondStatus.BOND_STATUS_BONDED),
    });
    let allValidators = validators;
    if (validators.length > 1) {
      allValidators = validators.sort((a, b) =>
        new BigNumber(b.tokens).minus(new BigNumber(a.tokens)).toNumber()
      );
    }

    expect(allValidators.length).toBeGreaterThan(0);

    // set validator address to the first one
    validatorAddress = allValidators[0].operatorAddress;
  });

  it("stake tokens to genesis validator", async () => {
    const directSigner = await DirectSigner.fromWallet(
      directWallet,
      toEncoders(MsgDelegate),
      getRpcEndpoint(),
      { prefix: chainInfo.chain.bech32_prefix }
    );

    const { balance } = await queryClient.balance({
      address,
      denom,
    });

    // Stake half of the tokens
    // eslint-disable-next-line no-undef
    delegationAmount = (BigInt(balance!.amount) / BigInt(2)).toString();
    const msg = {
      typeUrl: MsgDelegate.typeUrl,
      value: MsgDelegate.fromPartial({
        delegatorAddress: address,
        validatorAddress: validatorAddress,
        amount: {
          amount: delegationAmount,
          denom: balance!.denom,
        },
      }),
    };

    const fee = {
      amount: [
        {
          denom,
          amount: "100000",
        },
      ],
      gas: "550000",
    };

    const result = await directSigner.signAndBroadcast(
      {
        messages: [msg],
        fee,
        memo: "",
      },
      {
        deliverTx: true,
      }
    );
    assertIsDeliverTxSuccess(result);
  });

  it("query delegation", async () => {
    const { delegationResponse } = await queryClient.delegation({
      delegatorAddr: address,
      validatorAddr: validatorAddress,
    });

    // Assert that the delegation amount is the set delegation amount
    // eslint-disable-next-line no-undef
    expect(BigInt(delegationResponse!.balance.amount)).toBeGreaterThan(
      // eslint-disable-next-line no-undef
      BigInt(0)
    );
    expect(delegationResponse!.balance.amount).toEqual(delegationAmount);
    expect(delegationResponse!.balance.denom).toEqual(denom);
  });
});<|MERGE_RESOLUTION|>--- conflicted
+++ resolved
@@ -1,15 +1,10 @@
 // Using `fromWallet` to construct Signer
-<<<<<<< HEAD
-import "./setup.test";
-
 import { ChainInfo } from "@chain-registry/client";
-import { generateMnemonic } from "@confio/relayer/build/lib/helpers";
-=======
-import { Secp256k1Wallet } from "interchainjs/wallets/secp256k1";
-import { RpcQuery } from "interchainjs/query/rpc";
-import { toDirectWallet } from "interchainjs/utils";
->>>>>>> 243e159e
 import { DirectSigner } from "@interchainjs/cosmos/direct";
+import {
+  assertIsDeliverTxSuccess,
+  toEncoders,
+} from "@interchainjs/cosmos/utils";
 import {
   assertIsDeliverTxSuccess,
   toEncoders,
@@ -19,23 +14,11 @@
   bondStatusToJSON,
 } from "@interchainjs/cosmos-types/cosmos/staking/v1beta1/staking";
 import { MsgDelegate } from "@interchainjs/cosmos-types/cosmos/staking/v1beta1/tx";
-<<<<<<< HEAD
-import BigNumber from "bignumber.js";
 import { RpcQuery } from "interchainjs/query/rpc";
 import { toDirectWallet } from "interchainjs/utils";
 import { Secp256k1Wallet } from "interchainjs/wallets/secp256k1";
-import { useChain } from "starshipjs";
 
-import { CosmosDirectWallet } from "../../types";
-=======
-import { IWallet } from "@interchainjs/types";
-import { ChainInfo } from "@chain-registry/client";
-import {
-  assertIsDeliverTxSuccess,
-  toEncoders,
-} from "@interchainjs/cosmos/utils";
 import { generateMnemonic } from "../src";
->>>>>>> 243e159e
 
 describe("Staking tokens testing", () => {
   let directWallet: CosmosDirectWallet, denom: string, address: string;
