--- conflicted
+++ resolved
@@ -1,12 +1,7 @@
 {
   "name": "@interchainjs/solana",
-<<<<<<< HEAD
-  "version": "1.13.0",
-  "description": "Transaction codec and client to communicate with Solana blockchain",
-=======
   "version": "1.13.1-beta.2",
   "description": "Solana SDK for InterchainJS",
->>>>>>> 4faa15e4
   "main": "dist/index.js",
   "types": "dist/index.d.ts",
   "scripts": {
