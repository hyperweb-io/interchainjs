{
  "name": "interchainjs-project",
  "version": "0.0.1",
  "private": true,
  "description": "universal signing client for blockchain networks",
  "repository": "git@github.com:cosmology-tech/interchainjs.git",
  "author": "Cosmology <developers@cosmology.zone>",
  "license": "MIT",
  "publishConfig": {
    "access": "restricted"
  },
  "workspaces": [
    "packages/*",
    "networks/*",
    "libs/*"
  ],
  "scripts": {
    "codegen": "telescope transpile --config ./scripts/cosmos-types.telescope.json",
    "proto": "telescope download --config ./scripts/.protod.config.json",
    "clean": "lerna run clean",
    "clean:modules": "find . -name 'node_modules' -type d -prune -print | xargs rm -rf",
    "bootstrap": "lerna bootstrap",
    "build": "lerna run build --stream",
    "proto:injective": "telescope download --config ./scripts/.protod.config.injective.json",
    "codegen:injective": "telescope transpile --config ./scripts/cosmos-types.telescope.injective.json"
  },
  "dependencies": {},
  "devDependencies": {
    "@chain-registry/client": "1.18.1",
    "@confio/relayer": "^0.12.0",
    "@cosmjs/amino": "^0.32.2",
    "@cosmjs/proto-signing": "^0.32.3",
    "@cosmjs/stargate": "^0.32.2",
    "@cosmology/telescope": "^1.5.10",
    "@injectivelabs/sdk-ts": "^1.14.5",
    "@injectivelabs/wallet-ts": "^1.14.7",
    "@noble/hashes": "^1.4.0",
<<<<<<< HEAD
    "@starship-ci/cli": "^1.9.0",
=======
    "@starship-ci/cli": "^1.6.0",
>>>>>>> 78e7b4dc
    "@types/jest": "^29.5.11",
    "@typescript-eslint/eslint-plugin": "^6.18.1",
    "@typescript-eslint/parser": "^6.18.1",
    "copyfiles": "^2.4.1",
    "del-cli": "^5.1.0",
    "eslint": "^8.56.0",
    "eslint-config-prettier": "^9.1.0",
    "eslint-plugin-simple-import-sort": "^10.0.0",
    "eslint-plugin-unused-imports": "^3.0.0",
    "ethers": "^5.7.2",
    "jest": "^29.6.2",
    "lerna": "^6",
    "prettier": "^3.0.2",
    "sinon": "^17.0.1",
    "starshipjs": "^1.4.0",
    "strip-ansi": "^6",
    "ts-jest": "^29.1.1",
    "typescript": "^5.1.6"
  }
}<|MERGE_RESOLUTION|>--- conflicted
+++ resolved
@@ -35,11 +35,7 @@
     "@injectivelabs/sdk-ts": "^1.14.5",
     "@injectivelabs/wallet-ts": "^1.14.7",
     "@noble/hashes": "^1.4.0",
-<<<<<<< HEAD
-    "@starship-ci/cli": "^1.9.0",
-=======
     "@starship-ci/cli": "^1.6.0",
->>>>>>> 78e7b4dc
     "@types/jest": "^29.5.11",
     "@typescript-eslint/eslint-plugin": "^6.18.1",
     "@typescript-eslint/parser": "^6.18.1",
