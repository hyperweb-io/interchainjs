{
  "name": "@interchainjs/math",
<<<<<<< HEAD
  "version": "1.11.12",
=======
  "version": "1.11.15",
>>>>>>> 72442237
  "description": "Math helpers for blockchain projects",
  "contributors": [
    "IOV SAS <admin@iov.one>"
  ],
  "license": "Apache-2.0",
  "main": "index.js",
  "module": "esm/index.js",
  "types": "index.d.ts",
  "repository": {
    "type": "git",
    "url": "https://github.com/hyperweb-io/interchainjs/tree/main/packages/math"
  },
  "publishConfig": {
    "access": "public",
    "directory": "dist"
  },
  "scripts": {
    "test": "jest --config ./jest.config.js --verbose --bail",
    "copy": "copyfiles -f ../../LICENSE-MIT ../../LICENSE-Apache README.md package.json dist",
    "clean": "rimraf dist/**",
    "prepare": "npm run build",
    "build": "npm run clean; tsc; tsc -p tsconfig.esm.json; npm run copy",
    "build:dev": "npm run clean; tsc --declarationMap; tsc -p tsconfig.esm.json; npm run copy",
    "lint": "eslint . --fix"
  },
  "dependencies": {
    "bn.js": "^5.2.0"
  }
}<|MERGE_RESOLUTION|>--- conflicted
+++ resolved
@@ -1,10 +1,6 @@
 {
   "name": "@interchainjs/math",
-<<<<<<< HEAD
-  "version": "1.11.12",
-=======
   "version": "1.11.15",
->>>>>>> 72442237
   "description": "Math helpers for blockchain projects",
   "contributors": [
     "IOV SAS <admin@iov.one>"
