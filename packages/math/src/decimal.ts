import BN from "bn.js";

import { Uint32, Uint53, Uint64 } from "./integers";

// Too large values lead to massive memory usage. Limit to something sensible.
// The largest value we need is 18 (Ether).
const maxFractionalDigits = 100;

/**
 * A type for arbitrary precision, non-negative decimals.
 *
 * Instances of this class are immutable.
 */
export class Decimal {
  public static fromUserInput(input: string, fractionalDigits: number): Decimal {
    Decimal.verifyFractionalDigits(fractionalDigits);

    const badCharacter = input.match(/[^0-9.]/);
    if (badCharacter) {
      // eslint-disable-next-line @typescript-eslint/no-non-null-assertion
      throw new Error(`Invalid character at position ${badCharacter.index! + 1}`);
    }

    let whole: string;
    let fractional: string;

    if (input.search(/\./) === -1) {
      // integer format, no separator
      whole = input;
      fractional = "";
    } else {
      const parts = input.split(".");
      switch (parts.length) {
        case 0:
        case 1:
          throw new Error("Fewer than two elements in split result. This must not happen here.");
        case 2:
          if (!parts[1]) throw new Error("Fractional part missing");
          whole = parts[0];
          fractional = parts[1].replace(/0+$/, "");
          break;
        default:
          throw new Error("More than one separator found");
      }
    }

    if (fractional.length > fractionalDigits) {
      throw new Error("Got more fractional digits than supported");
    }

    const quantity = `${whole}${fractional.padEnd(fractionalDigits, "0")}`;

    return new Decimal(quantity, fractionalDigits);
  }

  public static fromAtomics(atomics: string, fractionalDigits: number): Decimal {
    Decimal.verifyFractionalDigits(fractionalDigits);
    return new Decimal(atomics, fractionalDigits);
  }

  private static verifyFractionalDigits(fractionalDigits: number): void {
    if (!Number.isInteger(fractionalDigits)) throw new Error("Fractional digits is not an integer");
    if (fractionalDigits < 0) throw new Error("Fractional digits must not be negative");
    if (fractionalDigits > maxFractionalDigits) {
      throw new Error(`Fractional digits must not exceed ${maxFractionalDigits}`);
    }
  }

  public static compare(a: Decimal, b: Decimal): number {
    if (a.fractionalDigits !== b.fractionalDigits) throw new Error("Fractional digits do not match");
    return a.data.atomics.cmp(new BN(b.atomics));
  }

  public get atomics(): string {
    return this.data.atomics.toString();
  }

  public get fractionalDigits(): number {
    return this.data.fractionalDigits;
  }

  private readonly data: {
    readonly atomics: BN;
    readonly fractionalDigits: number;
  };

  private constructor(atomics: string, fractionalDigits: number) {
    this.data = {
      atomics: new BN(atomics),
      fractionalDigits: fractionalDigits,
    };
  }

  public toString(): string {
    const factor = new BN(10).pow(new BN(this.data.fractionalDigits));
    const whole = this.data.atomics.div(factor);
    const fractional = this.data.atomics.mod(factor);

    if (fractional.isZero()) {
      return whole.toString();
    } else {
      const fullFractionalPart = fractional.toString().padStart(this.data.fractionalDigits, "0");
      const trimmedFractionalPart = fullFractionalPart.replace(/0+$/, "");
      return `${whole.toString()}.${trimmedFractionalPart}`;
    }
  }

  /**
   * Returns an approximation as a float type. Only use this if no
   * exact calculation is required.
   */
  public toFloatApproximation(): number {
    const out = Number(this.toString());
    if (Number.isNaN(out)) throw new Error("Conversion to number failed");
    return out;
  }

  /**
   * a.plus(b) returns a+b.
   *
   * Both values need to have the same fractional digits.
   */
  public plus(b: Decimal): Decimal {
    if (this.fractionalDigits !== b.fractionalDigits) throw new Error("Fractional digits do not match");
    const sum = this.data.atomics.add(new BN(b.atomics));
    return new Decimal(sum.toString(), this.fractionalDigits);
  }

  /**
<<<<<<< HEAD
   * a.multiply(b) returns a*b.
   *
   * We only allow multiplication by unsigned integers to avoid rounding errors.
   */
  public multiply(b: Uint32 | Uint53 | Uint64): Decimal {
    const product = this.data.atomics.mul(new BN(b.toString()));
    return new Decimal(product.toString(), this.fractionalDigits);
=======
   * a.minus(b) returns a-b.
   *
   * Both values need to have the same fractional digits.
   * The resulting difference needs to be non-negative.
   */
  public minus(b: Decimal): Decimal {
    if (this.fractionalDigits !== b.fractionalDigits) throw new Error("Fractional digits do not match");
    const difference = this.data.atomics.sub(new BN(b.atomics));
    if (difference.ltn(0)) throw new Error("Difference must not be negative");
    return new Decimal(difference.toString(), this.fractionalDigits);
>>>>>>> f0bf4273
  }

  public equals(b: Decimal): boolean {
    return Decimal.compare(this, b) === 0;
  }

  public isLessThan(b: Decimal): boolean {
    return Decimal.compare(this, b) < 0;
  }

  public isLessThanOrEqual(b: Decimal): boolean {
    return Decimal.compare(this, b) <= 0;
  }

  public isGreaterThan(b: Decimal): boolean {
    return Decimal.compare(this, b) > 0;
  }

  public isGreaterThanOrEqual(b: Decimal): boolean {
    return Decimal.compare(this, b) >= 0;
  }
}<|MERGE_RESOLUTION|>--- conflicted
+++ resolved
@@ -127,15 +127,6 @@
   }
 
   /**
-<<<<<<< HEAD
-   * a.multiply(b) returns a*b.
-   *
-   * We only allow multiplication by unsigned integers to avoid rounding errors.
-   */
-  public multiply(b: Uint32 | Uint53 | Uint64): Decimal {
-    const product = this.data.atomics.mul(new BN(b.toString()));
-    return new Decimal(product.toString(), this.fractionalDigits);
-=======
    * a.minus(b) returns a-b.
    *
    * Both values need to have the same fractional digits.
@@ -146,7 +137,16 @@
     const difference = this.data.atomics.sub(new BN(b.atomics));
     if (difference.ltn(0)) throw new Error("Difference must not be negative");
     return new Decimal(difference.toString(), this.fractionalDigits);
->>>>>>> f0bf4273
+  }
+
+  /**
+   * a.multiply(b) returns a*b.
+   *
+   * We only allow multiplication by unsigned integers to avoid rounding errors.
+   */
+  public multiply(b: Uint32 | Uint53 | Uint64): Decimal {
+    const product = this.data.atomics.mul(new BN(b.toString()));
+    return new Decimal(product.toString(), this.fractionalDigits);
   }
 
   public equals(b: Decimal): boolean {
