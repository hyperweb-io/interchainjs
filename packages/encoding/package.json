{
  "name": "@interchainjs/encoding",
<<<<<<< HEAD
  "version": "1.11.12",
=======
  "version": "1.11.15",
>>>>>>> 72442237
  "description": "Encoding helpers for blockchain projects",
  "contributors": [
    "IOV SAS <admin@iov.one>"
  ],
  "license": "Apache-2.0",
  "main": "index.js",
  "module": "esm/index.js",
  "types": "index.d.ts",
  "repository": {
    "type": "git",
    "url": "https://github.com/hyperweb-io/interchainjs/tree/main/packages/encoding"
  },
  "publishConfig": {
    "access": "public",
    "directory": "dist"
  },
  "scripts": {
    "test": "jest --config ./jest.config.js --verbose --bail",
    "copy": "copyfiles -f ../../LICENSE-MIT ../../LICENSE-Apache README.md package.json dist",
    "clean": "rimraf dist/**",
    "prepare": "npm run build",
    "build": "npm run clean; tsc; tsc -p tsconfig.esm.json; npm run copy",
    "build:dev": "npm run clean; tsc --declarationMap; tsc -p tsconfig.esm.json; npm run copy",
    "lint": "eslint . --fix"
  },
  "dependencies": {
<<<<<<< HEAD
    "@interchainjs/math": "1.11.12",
=======
    "@interchainjs/math": "1.11.15",
>>>>>>> 72442237
    "base64-js": "^1.3.0",
    "bech32": "^1.1.4",
    "readonly-date": "^1.0.0"
  }
}<|MERGE_RESOLUTION|>--- conflicted
+++ resolved
@@ -1,10 +1,6 @@
 {
   "name": "@interchainjs/encoding",
-<<<<<<< HEAD
-  "version": "1.11.12",
-=======
   "version": "1.11.15",
->>>>>>> 72442237
   "description": "Encoding helpers for blockchain projects",
   "contributors": [
     "IOV SAS <admin@iov.one>"
@@ -31,11 +27,7 @@
     "lint": "eslint . --fix"
   },
   "dependencies": {
-<<<<<<< HEAD
-    "@interchainjs/math": "1.11.12",
-=======
     "@interchainjs/math": "1.11.15",
->>>>>>> 72442237
     "base64-js": "^1.3.0",
     "bech32": "^1.1.4",
     "readonly-date": "^1.0.0"
