{
  "name": "@interchainjs/auth",
<<<<<<< HEAD
  "version": "1.11.12",
=======
  "version": "1.11.15",
>>>>>>> d1004f6a
  "description": "Authentication for web3 accounts",
  "main": "index.js",
  "module": "esm/index.js",
  "types": "index.d.ts",
  "author": "Hyperweb <developers@hyperweb.io>",
  "homepage": "https://github.com/hyperweb-io/interchainjs",
  "repository": {
    "type": "git",
    "url": "https://github.com/hyperweb-io/interchainjs"
  },
  "license": "MIT",
  "publishConfig": {
    "access": "public",
    "directory": "dist"
  },
  "scripts": {
    "copy": "copyfiles -f ../../LICENSE-MIT ../../LICENSE-Apache README.md package.json dist",
    "clean": "rimraf dist/**",
    "prepare": "npm run build",
    "build": "npm run clean; tsc; tsc -p tsconfig.esm.json; npm run copy",
    "build:dev": "npm run clean; tsc --declarationMap; tsc -p tsconfig.esm.json; npm run copy",
    "lint": "eslint . --fix"
  },
  "dependencies": {
<<<<<<< HEAD
    "@interchainjs/types": "1.11.12",
    "@interchainjs/utils": "1.11.12",
=======
    "@interchainjs/types": "1.11.15",
    "@interchainjs/utils": "1.11.15",
>>>>>>> d1004f6a
    "@noble/curves": "^1.1.0",
    "@noble/hashes": "^1.3.1",
    "@scure/bip32": "^1.0.10",
    "ethers": "^6.5.1"
  },
  "keywords": [
    "cryptography",
    "secp256k1",
    "ed25519",
    "wallet"
  ]
}<|MERGE_RESOLUTION|>--- conflicted
+++ resolved
@@ -1,10 +1,6 @@
 {
   "name": "@interchainjs/auth",
-<<<<<<< HEAD
-  "version": "1.11.12",
-=======
   "version": "1.11.15",
->>>>>>> d1004f6a
   "description": "Authentication for web3 accounts",
   "main": "index.js",
   "module": "esm/index.js",
@@ -29,13 +25,8 @@
     "lint": "eslint . --fix"
   },
   "dependencies": {
-<<<<<<< HEAD
-    "@interchainjs/types": "1.11.12",
-    "@interchainjs/utils": "1.11.12",
-=======
     "@interchainjs/types": "1.11.15",
     "@interchainjs/utils": "1.11.15",
->>>>>>> d1004f6a
     "@noble/curves": "^1.1.0",
     "@noble/hashes": "^1.3.1",
     "@scure/bip32": "^1.0.10",
