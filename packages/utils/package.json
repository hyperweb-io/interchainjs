--- conflicted
+++ resolved
@@ -1,10 +1,6 @@
 {
   "name": "@interchainjs/utils",
-<<<<<<< HEAD
-  "version": "1.11.12",
-=======
   "version": "1.11.15",
->>>>>>> 72442237
   "author": "Hyperweb <developers@hyperweb.io>",
   "main": "index.js",
   "module": "esm/index.js",
@@ -29,11 +25,7 @@
     "lint": "eslint . --fix"
   },
   "dependencies": {
-<<<<<<< HEAD
-    "@interchainjs/types": "1.11.12",
-=======
     "@interchainjs/types": "1.11.15",
->>>>>>> 72442237
     "bech32": "^2.0.0",
     "decimal.js": "^10.4.3"
   },
