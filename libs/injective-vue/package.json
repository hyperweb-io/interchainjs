{
  "name": "injective-vue",
<<<<<<< HEAD
  "version": "1.11.12",
=======
  "version": "1.11.15",
>>>>>>> 72442237
  "description": "injective-vue is a JavaScript library providing vue hooks for interacting with injective sdk.",
  "main": "index.js",
  "module": "esm/index.js",
  "types": "index.d.ts",
  "author": "Hyperweb <developers@hyperweb.io>",
  "homepage": "https://github.com/hyperweb-io/interchainjs",
  "repository": {
    "type": "git",
    "url": "https://github.com/hyperweb-io/interchainjs"
  },
  "license": "MIT",
  "publishConfig": {
    "access": "public",
    "directory": "dist"
  },
  "scripts": {
    "copy": "copyfiles -f ../../LICENSE-MIT ../../LICENSE-Apache README.md package.json dist",
    "clean": "rimraf dist/**",
    "build": "npm run clean; tsc; tsc -p tsconfig.esm.json; npm run copy",
    "build:dev": "npm run clean; tsc --declarationMap; tsc -p tsconfig.esm.json; npm run copy",
    "lint": "eslint . --fix",
    "prepare": "npm run build"
  },
  "dependencies": {
<<<<<<< HEAD
    "@interchainjs/cosmos": "1.11.12",
    "@interchainjs/cosmos-types": "1.11.12",
    "@interchainjs/encoding": "1.11.12",
    "@interchainjs/math": "1.11.12",
    "@interchainjs/pubkey": "1.11.12",
    "@interchainjs/types": "1.11.12",
    "@interchainjs/utils": "1.11.12",
=======
    "@interchainjs/cosmos": "1.11.15",
    "@interchainjs/cosmos-types": "1.11.15",
    "@interchainjs/encoding": "1.11.15",
    "@interchainjs/math": "1.11.15",
    "@interchainjs/pubkey": "1.11.15",
    "@interchainjs/types": "1.11.15",
    "@interchainjs/utils": "1.11.15",
>>>>>>> 72442237
    "@noble/hashes": "^1.3.1",
    "decimal.js": "^10.4.3"
  },
  "devDependencies": {
    "@tanstack/vue-query": "^5.62.7",
    "vue": "^3.5.13"
  },
  "peerDependencies": {
    "@tanstack/vue-query": "^5.62.7",
    "vue": "^3.5.13"
  },
  "keywords": [
    "cosmos",
    "blockchain",
    "transaction",
    "cosmjs",
    "wallet"
  ]
}<|MERGE_RESOLUTION|>--- conflicted
+++ resolved
@@ -1,10 +1,6 @@
 {
   "name": "injective-vue",
-<<<<<<< HEAD
-  "version": "1.11.12",
-=======
   "version": "1.11.15",
->>>>>>> 72442237
   "description": "injective-vue is a JavaScript library providing vue hooks for interacting with injective sdk.",
   "main": "index.js",
   "module": "esm/index.js",
@@ -29,15 +25,6 @@
     "prepare": "npm run build"
   },
   "dependencies": {
-<<<<<<< HEAD
-    "@interchainjs/cosmos": "1.11.12",
-    "@interchainjs/cosmos-types": "1.11.12",
-    "@interchainjs/encoding": "1.11.12",
-    "@interchainjs/math": "1.11.12",
-    "@interchainjs/pubkey": "1.11.12",
-    "@interchainjs/types": "1.11.12",
-    "@interchainjs/utils": "1.11.12",
-=======
     "@interchainjs/cosmos": "1.11.15",
     "@interchainjs/cosmos-types": "1.11.15",
     "@interchainjs/encoding": "1.11.15",
@@ -45,7 +32,6 @@
     "@interchainjs/pubkey": "1.11.15",
     "@interchainjs/types": "1.11.15",
     "@interchainjs/utils": "1.11.15",
->>>>>>> 72442237
     "@noble/hashes": "^1.3.1",
     "decimal.js": "^10.4.3"
   },
